#!/bin/bash
cwd=$(pwd)
<<<<<<< HEAD
echo "Configuring and building Thirdparty/DBoW2 ..."
sudo apt install -y libeigen3-dev
cd ~
git clone https://gitlab.com/libeigen/eigen.git
cd eigen
git checkout 3.4.0
mkdir build
cd build
cmake ..
sudo make -j$(nproc) install
if [ ! -f "/usr/local/include/Eigen" ]; then
  sudo ln -sf /usr/local/include/eigen3/Eigen /usr/local/include/Eigen
  sudo ln -sf /usr/local/include/eigen3/unsupported /usr/local/include/unsupported
  sudo rm -rf /usr/include/eigen3/
  sudo cp -r /usr/local/include/eigen3/ /usr/include/
  sudo ln -sf /usr/include/eigen3/Eigen/ /usr/include/Eigen
  sudo ln -sf /usr/include/eigen3/unsupported/ /usr/include/unsupported
fi
cd "$cwd"

cd Thirdparty/DBoW2
mkdir build
cd build

cmake .. -DCMAKE_BUILD_TYPE=Release
make -j$(nproc)

cd ../../g2o

echo "Configuring and building Thirdparty/g2o ..."

mkdir build
cd build
cmake .. -DCMAKE_BUILD_TYPE=Release
make -j$(nproc)

cd ../../Pangolin

echo "Configuring and building Thirdparty/Pangolin ..."

mkdir build
cd build
cmake .. -DCMAKE_BUILD_TYPE=Release
make -j$(nproc)

sudo apt-get install -y libncurses5-dev
sudo apt-get install -y libglew-dev
sudo apt-get install -y libglu1-mesa-dev freeglut3-dev mesa-common-dev
sudo apt-get install -y ffmpeg libavcodec-dev libavutil-dev libavformat-dev libswscale-dev
sudo apt-get install -y libdc1394-22-dev libraw1394-dev
sudo apt-get install -y libjpeg-dev libpng-dev libtiff5-dev libopenexr-dev
sudo apt-get install -y libboost-all-dev libopenblas-dev
sudo apt-get install -y libbluetooth-dev
sudo apt install -y libpcl-dev
=======
sudo apt-get install libncurses5-dev
sudo apt-get install libglew-dev
sudo apt-get install libglu1-mesa-dev freeglut3-dev mesa-common-dev
sudo apt-get install ffmpeg libavcodec-dev libavutil-dev libavformat-dev libswscale-dev
sudo apt-get install libdc1394-22-dev libraw1394-dev
sudo apt-get install libjpeg-dev libpng-dev libtiff5-dev libopenexr-dev
sudo apt-get install libboost-all-dev libopenblas-dev
sudo apt-get install libbluetooth-dev
sudo apt install libpcl-dev
sudo apt -y install libxext-dev libxfixes-dev libxrender-dev libxcb1-dev libx11-xcb-dev libxcb-glx0-dev
sudo apt -y install libxkbcommon-dev libxcb-keysyms1-dev libxcb-image0-dev libxcb-shm0-dev libxcb-icccm4-dev libxcb-sync0-dev libxcb-xfixes0-dev libxcb-shape0-dev libxcb-randr0-dev libxcb-render-util0-dev
chmod +x opencv3.4.16Install.sh
bash opencv3.4.16Install.sh
cd Thirdparty
rm -rf Pangolin
git clone https://github.com/tzukpolinsky/Pangolin.git
>>>>>>> 75b3d3a6

cd ~
git clone https://github.com/nlohmann/json.git
cd json
mkdir build
cd build
cmake ..
sudo make -j$(nproc) install
cd ~
git clone https://github.com/lava/matplotlib-cpp.git
cd matplotlib-cpp
mkdir build
cd build
cmake ..
sudo make -j$(nproc) install
cd ~
<<<<<<< HEAD
git clone https://github.com/gabime/spdlog.git
cd spdlog
=======
git clone https://gitlab.com/libeigen/eigen.git
cd eigen
git checkout 3.4.0
>>>>>>> 75b3d3a6
mkdir build
cd build
cmake ..
sudo make -j$(nproc) install
<<<<<<< HEAD
cd ~
git clone https://github.com/liamvanunu/ctello.git
cd ctello
mkdir build
cd build
cmake ..
sudo make -j$(nproc) install

=======
>>>>>>> 75b3d3a6
cd "$cwd"
mkdir build
cd build
cmake ..
make -j<|MERGE_RESOLUTION|>--- conflicted
+++ resolved
@@ -1,7 +1,5 @@
 #!/bin/bash
 cwd=$(pwd)
-<<<<<<< HEAD
-echo "Configuring and building Thirdparty/DBoW2 ..."
 sudo apt install -y libeigen3-dev
 cd ~
 git clone https://gitlab.com/libeigen/eigen.git
@@ -21,31 +19,6 @@
 fi
 cd "$cwd"
 
-cd Thirdparty/DBoW2
-mkdir build
-cd build
-
-cmake .. -DCMAKE_BUILD_TYPE=Release
-make -j$(nproc)
-
-cd ../../g2o
-
-echo "Configuring and building Thirdparty/g2o ..."
-
-mkdir build
-cd build
-cmake .. -DCMAKE_BUILD_TYPE=Release
-make -j$(nproc)
-
-cd ../../Pangolin
-
-echo "Configuring and building Thirdparty/Pangolin ..."
-
-mkdir build
-cd build
-cmake .. -DCMAKE_BUILD_TYPE=Release
-make -j$(nproc)
-
 sudo apt-get install -y libncurses5-dev
 sudo apt-get install -y libglew-dev
 sudo apt-get install -y libglu1-mesa-dev freeglut3-dev mesa-common-dev
@@ -55,24 +28,10 @@
 sudo apt-get install -y libboost-all-dev libopenblas-dev
 sudo apt-get install -y libbluetooth-dev
 sudo apt install -y libpcl-dev
-=======
-sudo apt-get install libncurses5-dev
-sudo apt-get install libglew-dev
-sudo apt-get install libglu1-mesa-dev freeglut3-dev mesa-common-dev
-sudo apt-get install ffmpeg libavcodec-dev libavutil-dev libavformat-dev libswscale-dev
-sudo apt-get install libdc1394-22-dev libraw1394-dev
-sudo apt-get install libjpeg-dev libpng-dev libtiff5-dev libopenexr-dev
-sudo apt-get install libboost-all-dev libopenblas-dev
-sudo apt-get install libbluetooth-dev
-sudo apt install libpcl-dev
 sudo apt -y install libxext-dev libxfixes-dev libxrender-dev libxcb1-dev libx11-xcb-dev libxcb-glx0-dev
 sudo apt -y install libxkbcommon-dev libxcb-keysyms1-dev libxcb-image0-dev libxcb-shm0-dev libxcb-icccm4-dev libxcb-sync0-dev libxcb-xfixes0-dev libxcb-shape0-dev libxcb-randr0-dev libxcb-render-util0-dev
 chmod +x opencv3.4.16Install.sh
 bash opencv3.4.16Install.sh
-cd Thirdparty
-rm -rf Pangolin
-git clone https://github.com/tzukpolinsky/Pangolin.git
->>>>>>> 75b3d3a6
 
 cd ~
 git clone https://github.com/nlohmann/json.git
@@ -89,19 +48,12 @@
 cmake ..
 sudo make -j$(nproc) install
 cd ~
-<<<<<<< HEAD
 git clone https://github.com/gabime/spdlog.git
 cd spdlog
-=======
-git clone https://gitlab.com/libeigen/eigen.git
-cd eigen
-git checkout 3.4.0
->>>>>>> 75b3d3a6
 mkdir build
 cd build
 cmake ..
 sudo make -j$(nproc) install
-<<<<<<< HEAD
 cd ~
 git clone https://github.com/liamvanunu/ctello.git
 cd ctello
@@ -110,8 +62,6 @@
 cmake ..
 sudo make -j$(nproc) install
 
-=======
->>>>>>> 75b3d3a6
 cd "$cwd"
 mkdir build
 cd build
