﻿{
  "configurations": [
    {
      "name": "x64-Debug",
      "generator": "Ninja",
      "configurationType": "Debug",
      "inheritEnvironments": [ "msvc_x64" ],
      "buildRoot": "${projectDir}\\out\\build\\${name}",
      "installRoot": "${projectDir}\\out\\install\\${name}",
      "cmakeCommandArgs": "",
      "buildCommandArgs": "",
      "ctestCommandArgs": "",
      "intelliSenseMode": "windows-msvc-x64",
<<<<<<< HEAD
      "cmakeToolchain": "C:/Users/stavi/vcpkg/scripts/buildsystems/vcpkg.cmake",
=======
      "cmakeToolchain": "C:/Users/Dell/vcpkg/scripts/buildsystems/vcpkg.cmake",
>>>>>>> e579e23e
      "variables": [
        {
          "name": "MSVC_USE_STATIC_CRT",
          "value": "False",
          "type": "STRING"
        }
      ]
    },
    {
      "name": "x64-Release",
      "generator": "Ninja",
      "configurationType": "Release",
      "buildRoot": "${projectDir}\\out\\build\\${name}",
      "installRoot": "${projectDir}\\out\\install\\${name}",
      "cmakeCommandArgs": "",
      "buildCommandArgs": "",
      "ctestCommandArgs": "",
      "inheritEnvironments": [ "msvc_x64" ],
      "variables": []
    }
  ]
}<|MERGE_RESOLUTION|>--- conflicted
+++ resolved
@@ -11,11 +11,7 @@
       "buildCommandArgs": "",
       "ctestCommandArgs": "",
       "intelliSenseMode": "windows-msvc-x64",
-<<<<<<< HEAD
       "cmakeToolchain": "C:/Users/stavi/vcpkg/scripts/buildsystems/vcpkg.cmake",
-=======
-      "cmakeToolchain": "C:/Users/Dell/vcpkg/scripts/buildsystems/vcpkg.cmake",
->>>>>>> e579e23e
       "variables": [
         {
           "name": "MSVC_USE_STATIC_CRT",
