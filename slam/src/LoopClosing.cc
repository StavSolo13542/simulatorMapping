--- conflicted
+++ resolved
@@ -184,11 +184,7 @@
                 for (const auto& sit : spCandidateGroup)
                 {
                     //if (sPreviousGroup.count(*sit))
-<<<<<<< HEAD
-                    if (sPreviousGroup.find(sit.first) != sPreviousGroup.end())
-=======
                     if (sPreviousGroup.count(sit.first))
->>>>>>> e579e23e
                     {
                         bConsistent = true;
                         bConsistentForSomeGroup = true;
@@ -553,11 +549,7 @@
 
         // After the MapPoint fusion, new links in the covisibility graph will appear attaching both sides of the loop
         //map<KeyFrame *, set<KeyFrame *>> LoopConnections;
-<<<<<<< HEAD
-        map<KeyFrame*, unordered_map<KeyFrame*, int>> LoopConnections;
-=======
         unordered_map<KeyFrame*, unordered_map<KeyFrame*, int>> LoopConnections;
->>>>>>> e579e23e
 
         for (auto vit = mvpCurrentConnectedKFs.begin(), vend = mvpCurrentConnectedKFs.end(); vit != vend; vit++)
         {
@@ -690,11 +682,7 @@
                 while (!vpKFtoCheck.empty())
                 {
 
-<<<<<<< HEAD
-                    KeyFrame *pKF = vpKFtoCheck.front();
-=======
                     KeyFrame* pKF = vpKFtoCheck.front();
->>>>>>> e579e23e
                     if (!pKF)
                         continue;
 
