/**
* This file is part of ORB-SLAM2.
*
* Copyright (C) 2014-2016 Raúl Mur-Artal <raulmur at unizar dot es> (University of Zaragoza)
* For more information see <https://github.com/raulmur/ORB_SLAM2>
*
* ORB-SLAM2 is free software: you can redistribute it and/or modify
* it under the terms of the GNU General Public License as published by
* the Free Software Foundation, either version 3 of the License, or
* (at your option) any later version.
*
* ORB-SLAM2 is distributed in the hope that it will be useful,
* but WITHOUT ANY WARRANTY; without even the implied warranty of
* MERCHANTABILITY or FITNESS FOR A PARTICULAR PURPOSE. See the
* MERCHANTABILITY or FITNESS FOR A PARTICULAR PURPOSE. See the
* GNU General Public License for more details.
*
* You should have received a copy of the GNU General Public License
* along with ORB-SLAM2. If not, see <http://www.gnu.org/licenses/>.
*/

#include "KeyFrameDatabase.h"

#include "KeyFrame.h"
#include "DBoW2/BowVector.h"

#include<mutex>
#include <iostream>
#include <chrono>

using namespace std;

namespace ORB_SLAM2
{

KeyFrameDatabase::KeyFrameDatabase (ORBVocabulary &voc):
    mpVoc(&voc)
{
    mvInvertedFile.resize(voc.size());
}

void KeyFrameDatabase::set_vocab(ORBVocabulary *voc)
{
    mpVoc = voc;
}
template<class Archive>
    void KeyFrameDatabase::save(Archive & ar, const unsigned int version) const
    {
        int nItems_a, nItems_b;
        nItems_a = mvInvertedFile.size();
        ar & nItems_a;
        cout << "{INFO}Database elmnts = %d " << nItems_a << endl;

<<<<<<< HEAD
        //for (vector<list<KeyFrame*>>::const_iterator it = mvInvertedFile.begin(); it != mvInvertedFile.end(); ++it) {
=======
>>>>>>> e579e23e
        for (auto it = mvInvertedFile.begin(); it != mvInvertedFile.end(); ++it) {
            nItems_b = (*it).size();
            cout << "{INFO}kfs no elmnts = %d " << nItems_b << endl;

            ar & nItems_b;
<<<<<<< HEAD
            //for (list<KeyFrame*>::const_iterator lit = (*it).begin(); lit != (*it).end(); ++lit) {
=======
>>>>>>> e579e23e
            for (auto lit = (*it).begin(); lit != (*it).end(); ++lit) {
                ar & ((**lit));
            }
        }
        #if 0
        std::for_each(mvInvertedFile.begin(), mvInvertedFile.end(), [&ar](list<KeyFrame*>* plKeyFrame) {

            nItems_b = (*plKeyFrame).size();
            ar & nItems_b;
            std::for_each((*plKeyFrame).begin(), (*plKeyFrame).end(), [&ar](KeyFrame* pKeyFrame) {
                ar & *pKeyFrame;
            });


            
        });  
        #endif      
       
    }

    template<class Archive>
    void KeyFrameDatabase::load(Archive & ar, const unsigned int version)
    {
        int nItems_a, nItems_b;
        int j , i;
<<<<<<< HEAD
        //list<KeyFrame*> temp_list;
=======
>>>>>>> e579e23e
        vector<KeyFrame*> temp_list;
        ar & nItems_a;
         cout << "{INFO}Database elmnts = %d " << nItems_a << endl;

        for (i = 0; i < nItems_a; ++i) {

            ar & nItems_b;
            cout << "{INFO}kfs no elmnts = %d " << nItems_b << endl;

            for (j = 0; j < nItems_b; ++j) {
                KeyFrame* pKeyFrame = new KeyFrame;
                ar & *pKeyFrame;
                temp_list.push_back(pKeyFrame);
            }
            mvInvertedFile.push_back(temp_list);
        }       
    }


// Explicit template instantiation
template void KeyFrameDatabase::save<boost::archive::binary_oarchive>(
    boost::archive::binary_oarchive &, 
    const unsigned int) const;
template void KeyFrameDatabase::save<boost::archive::binary_iarchive>(
    boost::archive::binary_iarchive &, 
    const unsigned int) const;
template void KeyFrameDatabase::load<boost::archive::binary_oarchive>(
    boost::archive::binary_oarchive &, 
    const unsigned int);
template void KeyFrameDatabase::load<boost::archive::binary_iarchive>(
    boost::archive::binary_iarchive &, 
    const unsigned int);


void KeyFrameDatabase::add(KeyFrame *pKF)
{
    unique_lock<mutex> lock(mMutex);

    // std::cout << "Adding keyframes to database." << std::endl;

    for(auto vit= pKF->mBowVec.begin(), vend=pKF->mBowVec.end(); vit!=vend; vit++)
        mvInvertedFile[vit->first].push_back(pKF);
}

void KeyFrameDatabase::erase(KeyFrame* pKF)
{
    unique_lock<mutex> lock(mMutex);

    // Erase elements in the Inverse File for the entry
    for(auto vit=pKF->mBowVec.begin(), vend=pKF->mBowVec.end(); vit!=vend; vit++)
    {
        // List of keyframes that share the word
        vector<KeyFrame*> &lKFs =   mvInvertedFile[vit->first];

        for(auto lit=lKFs.begin(), lend= lKFs.end(); lit!=lend; lit++)
        {
            if(pKF==*lit)
            {
                lKFs.erase(lit);
                break;
            }
        }
    }
}

void KeyFrameDatabase::clear()
{
    mvInvertedFile.clear();
    mvInvertedFile.resize(mpVoc->size());
}


vector<KeyFrame*> KeyFrameDatabase::DetectLoopCandidates(KeyFrame* pKF, float minScore)
{
<<<<<<< HEAD
    auto start = std::chrono::high_resolution_clock::now();
    std::cout << "hi" << endl;
=======
>>>>>>> e579e23e
    unordered_map<KeyFrame*, int> spConnectedKeyFrames = pKF->GetConnectedKeyFrames();
    vector <KeyFrame*> lKFsSharingWords;

    // Search all keyframes that share a word with current keyframes
    // Discard keyframes connected to the query keyframe
    {
        unique_lock<mutex> lock(mMutex);

        for (auto vit = pKF->mBowVec.begin(), vend = pKF->mBowVec.end(); vit != vend; vit++)
        {
            vector<KeyFrame*>& lKFs = mvInvertedFile[vit->first];

            for (auto lit = lKFs.begin(), lend = lKFs.end(); lit != lend; lit++)
            {
                KeyFrame* pKFi = *lit;
<<<<<<< HEAD
                pKFi->mnLoopWords = pKFi->mnLoopQuery != pKF->mnId ? 1 : pKFi->mnLoopWords++; //change to ternary operator
                if (!spConnectedKeyFrames.count(pKFi) && pKFi->mnLoopQuery != pKF->mnId)
                {
                    pKFi->mnLoopQuery = pKF->mnId;
                    lKFsSharingWords.push_back(pKFi);
=======
                if (pKFi->mnLoopQuery != pKF->mnId)
                {
                    pKFi->mnLoopWords = 0;
                    if (!spConnectedKeyFrames.count(pKFi))
                    {
                        pKFi->mnLoopQuery = pKF->mnId;
                        lKFsSharingWords.push_back(pKFi);
                    }
>>>>>>> e579e23e
                }
            }
        }

<<<<<<< HEAD
    if (lKFsSharingWords.empty())
        return vector<KeyFrame*>();
    vector<pair<float, KeyFrame*> > lScoreAndMatch;

    // Only compare against those keyframes that share enough words
    int maxCommonWords = 0;
    for (auto lit = lKFsSharingWords.begin(), lend = lKFsSharingWords.end(); lit != lend; lit++)
    {
        maxCommonWords = ((*lit)->mnLoopWords > maxCommonWords) ? (*lit)->mnLoopWords : maxCommonWords; //change to ternary operator
    }

    int minCommonWords = maxCommonWords * 0.8f;

    int nscores = 0;

    // Compute similarity score. Retain the matches whose score is higher than minScore
    for (auto lit = lKFsSharingWords.begin(), lend = lKFsSharingWords.end(); lit != lend; lit++)
    {
        KeyFrame* pKFi = *lit;

        if (pKFi->mnLoopWords > minCommonWords)
        {
            nscores++;

            float si = mpVoc->score(pKF->mBowVec, pKFi->mBowVec);

            pKFi->mLoopScore = si;
            si >= minScore ? lScoreAndMatch.push_back(make_pair(si, pKFi)) : void();//change to ternary operator

=======
        if (lKFsSharingWords.empty())
            return vector<KeyFrame*>();
        vector<pair<float, KeyFrame*> > lScoreAndMatch;

        // Only compare against those keyframes that share enough words
        int maxCommonWords = 0;
        for (auto lit = lKFsSharingWords.begin(), lend = lKFsSharingWords.end(); lit != lend; lit++)
        {
            maxCommonWords = ((*lit)->mnLoopWords > maxCommonWords) ? (*lit)->mnLoopWords : maxCommonWords; //change to ternary operator
        }

        int minCommonWords = maxCommonWords * 0.8f;

        int nscores = 0;

        // Compute similarity score. Retain the matches whose score is higher than minScore
        for (auto lit = lKFsSharingWords.begin(), lend = lKFsSharingWords.end(); lit != lend; lit++)
        {
            KeyFrame* pKFi = *lit;

            if (pKFi->mnLoopWords > minCommonWords)
            {
                nscores++;

                float si = mpVoc->score(pKF->mBowVec, pKFi->mBowVec);

                pKFi->mLoopScore = si;
                si >= minScore ? lScoreAndMatch.push_back(make_pair(si, pKFi)) : void();//change to ternary operator

            }
>>>>>>> e579e23e
        }

<<<<<<< HEAD
    if (lScoreAndMatch.empty())
        return vector<KeyFrame*>();

    vector<pair<float, KeyFrame*> > lAccScoreAndMatch;
    float bestAccScore = minScore;

    // Lets now accumulate score by covisibility
    for (auto it = lScoreAndMatch.begin(), itend = lScoreAndMatch.end(); it != itend; it++)
    {
        KeyFrame* pKFi = it->second;
        vector<KeyFrame*> vpNeighs = pKFi->GetBestCovisibilityKeyFrames(10);

        float bestScore = it->first;
        float accScore = it->first;
        KeyFrame* pBestKF = pKFi;
        for (auto vit = vpNeighs.begin(), vend = vpNeighs.end(); vit != vend; vit++)
        {
            KeyFrame* pKF2 = *vit;
            if (pKF2->mnLoopQuery == pKF->mnId && pKF2->mnLoopWords > minCommonWords)
            {
                accScore += pKF2->mLoopScore;
                if (pKF2->mLoopScore > bestScore)
                {
                    pBestKF = pKF2;
                    bestScore = pKF2->mLoopScore;
=======
        if (lScoreAndMatch.empty())
            return vector<KeyFrame*>();

        vector<pair<float, KeyFrame*> > lAccScoreAndMatch;
        float bestAccScore = minScore;

        // Lets now accumulate score by covisibility
        for (auto it = lScoreAndMatch.begin(), itend = lScoreAndMatch.end(); it != itend; it++)
        {
            KeyFrame* pKFi = it->second;
            vector<KeyFrame*> vpNeighs = pKFi->GetBestCovisibilityKeyFrames(10);

            float bestScore = it->first;
            float accScore = it->first;
            KeyFrame* pBestKF = pKFi;
            for (auto vit = vpNeighs.begin(), vend = vpNeighs.end(); vit != vend; vit++)
            {
                KeyFrame* pKF2 = *vit;
                if (pKF2->mnLoopQuery == pKF->mnId && pKF2->mnLoopWords > minCommonWords)
                {
                    accScore += pKF2->mLoopScore;
                    if (pKF2->mLoopScore > bestScore)
                    {
                        pBestKF = pKF2;
                        bestScore = pKF2->mLoopScore;
                    }
>>>>>>> e579e23e
                }
            }

<<<<<<< HEAD
        lAccScoreAndMatch.push_back(make_pair(accScore, pBestKF));
        bestAccScore = (accScore > bestAccScore) ? accScore : bestAccScore;// change to  ternary operator

    }

    // Return all those keyframes with a score higher than 0.75*bestScore
    float minScoreToRetain = 0.75f * bestAccScore;

    unordered_map<KeyFrame*, float> spAlreadyAddedKF;
    vector<KeyFrame*> vpLoopCandidates;
    vpLoopCandidates.reserve(lAccScoreAndMatch.size());

    for (auto it = lAccScoreAndMatch.begin(), itend = lAccScoreAndMatch.end(); it != itend; it++)
    {
        if (it->first > minScoreToRetain)
        {
            KeyFrame* pKFi = it->second;
            if (!spAlreadyAddedKF.count(pKFi))
            {
                vpLoopCandidates.push_back(pKFi);
                spAlreadyAddedKF.insert({ pKFi,it->first });
=======
            lAccScoreAndMatch.push_back(make_pair(accScore, pBestKF));
            bestAccScore = (accScore > bestAccScore) ? accScore : bestAccScore;// change to  ternary operator

        }

        // Return all those keyframes with a score higher than 0.75*bestScore
        float minScoreToRetain = 0.75f * bestAccScore;

        unordered_map<KeyFrame*, float> spAlreadyAddedKF;
        vector<KeyFrame*> vpLoopCandidates;
        vpLoopCandidates.reserve(lAccScoreAndMatch.size());

        for (auto it = lAccScoreAndMatch.begin(), itend = lAccScoreAndMatch.end(); it != itend; it++)
        {
            if (it->first > minScoreToRetain)
            {
                KeyFrame* pKFi = it->second;
                if (!spAlreadyAddedKF.count(pKFi))
                {
                    vpLoopCandidates.push_back(pKFi);
                    spAlreadyAddedKF.insert({ pKFi,it->first });
                }
>>>>>>> e579e23e
            }
        }
        return vpLoopCandidates;
    }
<<<<<<< HEAD
    auto end = std::chrono::high_resolution_clock::now();

    // Calculate the duration
    auto duration = std::chrono::duration_cast<std::chrono::milliseconds>(end - start);

    // Output the runtime in milliseconds
    std::cout << "DetectLoopCandidates runtime: " << duration.count() << " milliseconds" << endl;
    std::cout << "its working" << endl;

    return vpLoopCandidates;
}


// Older version
//vector<KeyFrame*> KeyFrameDatabase::DetectLoopCandidates(KeyFrame* pKF, float minScore)
//{
//    set<KeyFrame*> spConnectedKeyFrames = pKF->GetConnectedKeyFrames();
//    list<KeyFrame*> lKFsSharingWords;
//
//    // Search all keyframes that share a word with current keyframes
//    // Discard keyframes connected to the query keyframe
//    {
//        unique_lock<mutex> lock(mMutex);
//
//        for(DBoW2::BowVector::const_iterator vit=pKF->mBowVec.begin(), vend=pKF->mBowVec.end(); vit != vend; vit++)
//        {
//            list<KeyFrame*> &lKFs =   mvInvertedFile[vit->first];
//
//            for(list<KeyFrame*>::iterator lit=lKFs.begin(), lend= lKFs.end(); lit!=lend; lit++)
//            {
//                KeyFrame* pKFi=*lit;
//                if(pKFi->mnLoopQuery!=pKF->mnId)
//                {
//                    pKFi->mnLoopWords=0;
//                    if(!spConnectedKeyFrames.count(pKFi))
//                    {
//                        pKFi->mnLoopQuery=pKF->mnId;
//                        lKFsSharingWords.push_back(pKFi);
//                    }
//                }
//                pKFi->mnLoopWords++;
//            }
//        }
//    }
//
//    if(lKFsSharingWords.empty())
//        return vector<KeyFrame*>();
//
//    list<pair<float,KeyFrame*> > lScoreAndMatch;
//
//    // Only compare against those keyframes that share enough words
//    int maxCommonWords=0;
//    for(auto lit=lKFsSharingWords.begin(), lend= lKFsSharingWords.end(); lit!=lend; lit++)
//    {
//        if((*lit)->mnLoopWords>maxCommonWords)
//            maxCommonWords=(*lit)->mnLoopWords;
//    }
//
//    int minCommonWords = maxCommonWords*0.8f;
//
//    int nscores=0;
//
//    // Compute similarity score. Retain the matches whose score is higher than minScore
//    for(list<KeyFrame*>::iterator lit=lKFsSharingWords.begin(), lend= lKFsSharingWords.end(); lit!=lend; lit++)
//    {
//        KeyFrame* pKFi = *lit;
//
//        if(pKFi->mnLoopWords>minCommonWords)
//        {
//            nscores++;
//
//            float si = mpVoc->score(pKF->mBowVec,pKFi->mBowVec);
//
//            pKFi->mLoopScore = si;
//            if(si>=minScore)
//                lScoreAndMatch.push_back(make_pair(si,pKFi));
//        }
//    }
//
//    if(lScoreAndMatch.empty())
//        return vector<KeyFrame*>();
//
//    list<pair<float,KeyFrame*> > lAccScoreAndMatch;
//    float bestAccScore = minScore;
//
//    // Lets now accumulate score by covisibility
//    for(list<pair<float,KeyFrame*> >::iterator it=lScoreAndMatch.begin(), itend=lScoreAndMatch.end(); it!=itend; it++)
//    {
//        KeyFrame* pKFi = it->second;
//        vector<KeyFrame*> vpNeighs = pKFi->GetBestCovisibilityKeyFrames(10);
//
//        float bestScore = it->first;
//        float accScore = it->first;
//        KeyFrame* pBestKF = pKFi;
//        for(vector<KeyFrame*>::iterator vit=vpNeighs.begin(), vend=vpNeighs.end(); vit!=vend; vit++)
//        {
//            KeyFrame* pKF2 = *vit;
//            if(pKF2->mnLoopQuery==pKF->mnId && pKF2->mnLoopWords>minCommonWords)
//            {
//                accScore+=pKF2->mLoopScore;
//                if(pKF2->mLoopScore>bestScore)
//                {
//                    pBestKF=pKF2;
//                    bestScore = pKF2->mLoopScore;
//                }
//            }
//        }
//
//        lAccScoreAndMatch.push_back(make_pair(accScore,pBestKF));
//        if(accScore>bestAccScore)
//            bestAccScore=accScore;
//    }
//
//    // Return all those keyframes with a score higher than 0.75*bestScore
//    float minScoreToRetain = 0.75f*bestAccScore;
//
//    set<KeyFrame*> spAlreadyAddedKF;
//    vector<KeyFrame*> vpLoopCandidates;
//    vpLoopCandidates.reserve(lAccScoreAndMatch.size());
//
//    for(list<pair<float,KeyFrame*> >::iterator it=lAccScoreAndMatch.begin(), itend=lAccScoreAndMatch.end(); it!=itend; it++)
//    {
//        if(it->first>minScoreToRetain)
//        {
//            KeyFrame* pKFi = it->second;
//            if(!spAlreadyAddedKF.count(pKFi))
//            {
//                vpLoopCandidates.push_back(pKFi);
//                spAlreadyAddedKF.insert(pKFi);
//            }
//        }
//    }
//
//
//    return vpLoopCandidates;
//}

=======
}
>>>>>>> e579e23e
vector<KeyFrame*> KeyFrameDatabase::DetectRelocalizationCandidates(Frame *F)
{
    vector<KeyFrame*> lKFsSharingWords;

    // Search all keyframes that share a word with current frame
    {
        unique_lock<mutex> lock(mMutex);
        
        for(auto vit=F->mBowVec.begin(), vend=F->mBowVec.end(); vit != vend; vit++)
        {
            
            vector<KeyFrame*> &lKFs =   mvInvertedFile[vit->first];

            for(auto lit=lKFs.begin(), lend= lKFs.end(); lit!=lend; lit++)
            {
               

                KeyFrame* pKFi=*lit;
                if(pKFi->mnRelocQuery!=F->mnId)
                {
                    

                    pKFi->mnRelocWords=0;
                    pKFi->mnRelocQuery=F->mnId;
                    lKFsSharingWords.push_back(pKFi);
                }
                pKFi->mnRelocWords++;
            }
        }
    }
    // BAR
    // return lKFsSharingWords;
    if(lKFsSharingWords.empty())
        return vector<KeyFrame*>();

    // Only compare against those keyframes that share enough words
    int maxCommonWords = 0;
    for (auto lit = lKFsSharingWords.begin(), lend = lKFsSharingWords.end(); lit != lend; lit++)
    {
            maxCommonWords = (*lit)->mnRelocWords > maxCommonWords? (*lit)->mnRelocWords:maxCommonWords;
    }

    int minCommonWords = maxCommonWords * 0.8f;

    vector<pair<float, KeyFrame*> > lScoreAndMatch;

    int nscores = 0;

    // Compute similarity score.
    for (auto lit = lKFsSharingWords.begin(), lend = lKFsSharingWords.end(); lit != lend; lit++)
    {
        KeyFrame* pKFi = *lit;

        if (pKFi->mnRelocWords > minCommonWords)
        {
            nscores++;
            float si = mpVoc->score(F->mBowVec, pKFi->mBowVec);
            pKFi->mRelocScore = si;
            lScoreAndMatch.push_back(make_pair(si, pKFi));
        }
    }

    if (lScoreAndMatch.empty())
        return vector<KeyFrame*>();

    vector<pair<float, KeyFrame*> > lAccScoreAndMatch;
    float bestAccScore = 0;

    // Lets now accumulate score by covisibility
    for (auto it = lScoreAndMatch.begin(), itend = lScoreAndMatch.end(); it != itend; it++)
    {
        KeyFrame* pKFi = it->second;
        vector<KeyFrame*> vpNeighs = pKFi->GetBestCovisibilityKeyFrames(10);

        float bestScore = it->first;
        float accScore = bestScore;
        KeyFrame* pBestKF = pKFi;
        for (vector<KeyFrame*>::iterator vit = vpNeighs.begin(), vend = vpNeighs.end(); vit != vend; vit++)
        {
            KeyFrame* pKF2 = *vit;
            if (pKF2->mnRelocQuery != F->mnId)
                continue;

            accScore += pKF2->mRelocScore;
            if (pKF2->mRelocScore > bestScore)
            {
                pBestKF = pKF2;
                bestScore = pKF2->mRelocScore;
            }

        }
        lAccScoreAndMatch.push_back(make_pair(accScore, pBestKF));
            bestAccScore = accScore > bestAccScore ? accScore : bestAccScore;
    }

    // Return all those keyframes with a score higher than 0.75*bestScore
    float minScoreToRetain = 0.75f * bestAccScore;
    unordered_map<KeyFrame*,float> spAlreadyAddedKF;
    vector<KeyFrame*> vpRelocCandidates;
    vpRelocCandidates.reserve(lAccScoreAndMatch.size());
    for (auto it = lAccScoreAndMatch.begin(), itend = lAccScoreAndMatch.end(); it != itend; it++)
    {
        const float& si = it->first;
<<<<<<< HEAD
        if(si>minScoreToRetain)
=======
        if (si > minScoreToRetain)
>>>>>>> e579e23e
        {
            KeyFrame* pKFi = it->second;
            if (!spAlreadyAddedKF.count(pKFi))
            {
                vpRelocCandidates.push_back(pKFi);
                spAlreadyAddedKF.insert({ pKFi ,it->first});
            }
        }
    }

    return vpRelocCandidates;
}

} //namespace ORB_SLAM<|MERGE_RESOLUTION|>--- conflicted
+++ resolved
@@ -51,19 +51,11 @@
         ar & nItems_a;
         cout << "{INFO}Database elmnts = %d " << nItems_a << endl;
 
-<<<<<<< HEAD
-        //for (vector<list<KeyFrame*>>::const_iterator it = mvInvertedFile.begin(); it != mvInvertedFile.end(); ++it) {
-=======
->>>>>>> e579e23e
         for (auto it = mvInvertedFile.begin(); it != mvInvertedFile.end(); ++it) {
             nItems_b = (*it).size();
             cout << "{INFO}kfs no elmnts = %d " << nItems_b << endl;
 
             ar & nItems_b;
-<<<<<<< HEAD
-            //for (list<KeyFrame*>::const_iterator lit = (*it).begin(); lit != (*it).end(); ++lit) {
-=======
->>>>>>> e579e23e
             for (auto lit = (*it).begin(); lit != (*it).end(); ++lit) {
                 ar & ((**lit));
             }
@@ -89,10 +81,6 @@
     {
         int nItems_a, nItems_b;
         int j , i;
-<<<<<<< HEAD
-        //list<KeyFrame*> temp_list;
-=======
->>>>>>> e579e23e
         vector<KeyFrame*> temp_list;
         ar & nItems_a;
          cout << "{INFO}Database elmnts = %d " << nItems_a << endl;
@@ -167,11 +155,6 @@
 
 vector<KeyFrame*> KeyFrameDatabase::DetectLoopCandidates(KeyFrame* pKF, float minScore)
 {
-<<<<<<< HEAD
-    auto start = std::chrono::high_resolution_clock::now();
-    std::cout << "hi" << endl;
-=======
->>>>>>> e579e23e
     unordered_map<KeyFrame*, int> spConnectedKeyFrames = pKF->GetConnectedKeyFrames();
     vector <KeyFrame*> lKFsSharingWords;
 
@@ -187,13 +170,6 @@
             for (auto lit = lKFs.begin(), lend = lKFs.end(); lit != lend; lit++)
             {
                 KeyFrame* pKFi = *lit;
-<<<<<<< HEAD
-                pKFi->mnLoopWords = pKFi->mnLoopQuery != pKF->mnId ? 1 : pKFi->mnLoopWords++; //change to ternary operator
-                if (!spConnectedKeyFrames.count(pKFi) && pKFi->mnLoopQuery != pKF->mnId)
-                {
-                    pKFi->mnLoopQuery = pKF->mnId;
-                    lKFsSharingWords.push_back(pKFi);
-=======
                 if (pKFi->mnLoopQuery != pKF->mnId)
                 {
                     pKFi->mnLoopWords = 0;
@@ -202,42 +178,11 @@
                         pKFi->mnLoopQuery = pKF->mnId;
                         lKFsSharingWords.push_back(pKFi);
                     }
->>>>>>> e579e23e
                 }
-            }
-        }
-
-<<<<<<< HEAD
-    if (lKFsSharingWords.empty())
-        return vector<KeyFrame*>();
-    vector<pair<float, KeyFrame*> > lScoreAndMatch;
-
-    // Only compare against those keyframes that share enough words
-    int maxCommonWords = 0;
-    for (auto lit = lKFsSharingWords.begin(), lend = lKFsSharingWords.end(); lit != lend; lit++)
-    {
-        maxCommonWords = ((*lit)->mnLoopWords > maxCommonWords) ? (*lit)->mnLoopWords : maxCommonWords; //change to ternary operator
-    }
-
-    int minCommonWords = maxCommonWords * 0.8f;
-
-    int nscores = 0;
-
-    // Compute similarity score. Retain the matches whose score is higher than minScore
-    for (auto lit = lKFsSharingWords.begin(), lend = lKFsSharingWords.end(); lit != lend; lit++)
-    {
-        KeyFrame* pKFi = *lit;
-
-        if (pKFi->mnLoopWords > minCommonWords)
-        {
-            nscores++;
-
-            float si = mpVoc->score(pKF->mBowVec, pKFi->mBowVec);
-
-            pKFi->mLoopScore = si;
-            si >= minScore ? lScoreAndMatch.push_back(make_pair(si, pKFi)) : void();//change to ternary operator
-
-=======
+                pKFi->mnLoopWords++;
+            }
+        }
+
         if (lKFsSharingWords.empty())
             return vector<KeyFrame*>();
         vector<pair<float, KeyFrame*> > lScoreAndMatch;
@@ -268,36 +213,8 @@
                 si >= minScore ? lScoreAndMatch.push_back(make_pair(si, pKFi)) : void();//change to ternary operator
 
             }
->>>>>>> e579e23e
-        }
-
-<<<<<<< HEAD
-    if (lScoreAndMatch.empty())
-        return vector<KeyFrame*>();
-
-    vector<pair<float, KeyFrame*> > lAccScoreAndMatch;
-    float bestAccScore = minScore;
-
-    // Lets now accumulate score by covisibility
-    for (auto it = lScoreAndMatch.begin(), itend = lScoreAndMatch.end(); it != itend; it++)
-    {
-        KeyFrame* pKFi = it->second;
-        vector<KeyFrame*> vpNeighs = pKFi->GetBestCovisibilityKeyFrames(10);
-
-        float bestScore = it->first;
-        float accScore = it->first;
-        KeyFrame* pBestKF = pKFi;
-        for (auto vit = vpNeighs.begin(), vend = vpNeighs.end(); vit != vend; vit++)
-        {
-            KeyFrame* pKF2 = *vit;
-            if (pKF2->mnLoopQuery == pKF->mnId && pKF2->mnLoopWords > minCommonWords)
-            {
-                accScore += pKF2->mLoopScore;
-                if (pKF2->mLoopScore > bestScore)
-                {
-                    pBestKF = pKF2;
-                    bestScore = pKF2->mLoopScore;
-=======
+        }
+
         if (lScoreAndMatch.empty())
             return vector<KeyFrame*>();
 
@@ -324,33 +241,9 @@
                         pBestKF = pKF2;
                         bestScore = pKF2->mLoopScore;
                     }
->>>>>>> e579e23e
                 }
             }
 
-<<<<<<< HEAD
-        lAccScoreAndMatch.push_back(make_pair(accScore, pBestKF));
-        bestAccScore = (accScore > bestAccScore) ? accScore : bestAccScore;// change to  ternary operator
-
-    }
-
-    // Return all those keyframes with a score higher than 0.75*bestScore
-    float minScoreToRetain = 0.75f * bestAccScore;
-
-    unordered_map<KeyFrame*, float> spAlreadyAddedKF;
-    vector<KeyFrame*> vpLoopCandidates;
-    vpLoopCandidates.reserve(lAccScoreAndMatch.size());
-
-    for (auto it = lAccScoreAndMatch.begin(), itend = lAccScoreAndMatch.end(); it != itend; it++)
-    {
-        if (it->first > minScoreToRetain)
-        {
-            KeyFrame* pKFi = it->second;
-            if (!spAlreadyAddedKF.count(pKFi))
-            {
-                vpLoopCandidates.push_back(pKFi);
-                spAlreadyAddedKF.insert({ pKFi,it->first });
-=======
             lAccScoreAndMatch.push_back(make_pair(accScore, pBestKF));
             bestAccScore = (accScore > bestAccScore) ? accScore : bestAccScore;// change to  ternary operator
 
@@ -373,152 +266,11 @@
                     vpLoopCandidates.push_back(pKFi);
                     spAlreadyAddedKF.insert({ pKFi,it->first });
                 }
->>>>>>> e579e23e
             }
         }
         return vpLoopCandidates;
     }
-<<<<<<< HEAD
-    auto end = std::chrono::high_resolution_clock::now();
-
-    // Calculate the duration
-    auto duration = std::chrono::duration_cast<std::chrono::milliseconds>(end - start);
-
-    // Output the runtime in milliseconds
-    std::cout << "DetectLoopCandidates runtime: " << duration.count() << " milliseconds" << endl;
-    std::cout << "its working" << endl;
-
-    return vpLoopCandidates;
-}
-
-
-// Older version
-//vector<KeyFrame*> KeyFrameDatabase::DetectLoopCandidates(KeyFrame* pKF, float minScore)
-//{
-//    set<KeyFrame*> spConnectedKeyFrames = pKF->GetConnectedKeyFrames();
-//    list<KeyFrame*> lKFsSharingWords;
-//
-//    // Search all keyframes that share a word with current keyframes
-//    // Discard keyframes connected to the query keyframe
-//    {
-//        unique_lock<mutex> lock(mMutex);
-//
-//        for(DBoW2::BowVector::const_iterator vit=pKF->mBowVec.begin(), vend=pKF->mBowVec.end(); vit != vend; vit++)
-//        {
-//            list<KeyFrame*> &lKFs =   mvInvertedFile[vit->first];
-//
-//            for(list<KeyFrame*>::iterator lit=lKFs.begin(), lend= lKFs.end(); lit!=lend; lit++)
-//            {
-//                KeyFrame* pKFi=*lit;
-//                if(pKFi->mnLoopQuery!=pKF->mnId)
-//                {
-//                    pKFi->mnLoopWords=0;
-//                    if(!spConnectedKeyFrames.count(pKFi))
-//                    {
-//                        pKFi->mnLoopQuery=pKF->mnId;
-//                        lKFsSharingWords.push_back(pKFi);
-//                    }
-//                }
-//                pKFi->mnLoopWords++;
-//            }
-//        }
-//    }
-//
-//    if(lKFsSharingWords.empty())
-//        return vector<KeyFrame*>();
-//
-//    list<pair<float,KeyFrame*> > lScoreAndMatch;
-//
-//    // Only compare against those keyframes that share enough words
-//    int maxCommonWords=0;
-//    for(auto lit=lKFsSharingWords.begin(), lend= lKFsSharingWords.end(); lit!=lend; lit++)
-//    {
-//        if((*lit)->mnLoopWords>maxCommonWords)
-//            maxCommonWords=(*lit)->mnLoopWords;
-//    }
-//
-//    int minCommonWords = maxCommonWords*0.8f;
-//
-//    int nscores=0;
-//
-//    // Compute similarity score. Retain the matches whose score is higher than minScore
-//    for(list<KeyFrame*>::iterator lit=lKFsSharingWords.begin(), lend= lKFsSharingWords.end(); lit!=lend; lit++)
-//    {
-//        KeyFrame* pKFi = *lit;
-//
-//        if(pKFi->mnLoopWords>minCommonWords)
-//        {
-//            nscores++;
-//
-//            float si = mpVoc->score(pKF->mBowVec,pKFi->mBowVec);
-//
-//            pKFi->mLoopScore = si;
-//            if(si>=minScore)
-//                lScoreAndMatch.push_back(make_pair(si,pKFi));
-//        }
-//    }
-//
-//    if(lScoreAndMatch.empty())
-//        return vector<KeyFrame*>();
-//
-//    list<pair<float,KeyFrame*> > lAccScoreAndMatch;
-//    float bestAccScore = minScore;
-//
-//    // Lets now accumulate score by covisibility
-//    for(list<pair<float,KeyFrame*> >::iterator it=lScoreAndMatch.begin(), itend=lScoreAndMatch.end(); it!=itend; it++)
-//    {
-//        KeyFrame* pKFi = it->second;
-//        vector<KeyFrame*> vpNeighs = pKFi->GetBestCovisibilityKeyFrames(10);
-//
-//        float bestScore = it->first;
-//        float accScore = it->first;
-//        KeyFrame* pBestKF = pKFi;
-//        for(vector<KeyFrame*>::iterator vit=vpNeighs.begin(), vend=vpNeighs.end(); vit!=vend; vit++)
-//        {
-//            KeyFrame* pKF2 = *vit;
-//            if(pKF2->mnLoopQuery==pKF->mnId && pKF2->mnLoopWords>minCommonWords)
-//            {
-//                accScore+=pKF2->mLoopScore;
-//                if(pKF2->mLoopScore>bestScore)
-//                {
-//                    pBestKF=pKF2;
-//                    bestScore = pKF2->mLoopScore;
-//                }
-//            }
-//        }
-//
-//        lAccScoreAndMatch.push_back(make_pair(accScore,pBestKF));
-//        if(accScore>bestAccScore)
-//            bestAccScore=accScore;
-//    }
-//
-//    // Return all those keyframes with a score higher than 0.75*bestScore
-//    float minScoreToRetain = 0.75f*bestAccScore;
-//
-//    set<KeyFrame*> spAlreadyAddedKF;
-//    vector<KeyFrame*> vpLoopCandidates;
-//    vpLoopCandidates.reserve(lAccScoreAndMatch.size());
-//
-//    for(list<pair<float,KeyFrame*> >::iterator it=lAccScoreAndMatch.begin(), itend=lAccScoreAndMatch.end(); it!=itend; it++)
-//    {
-//        if(it->first>minScoreToRetain)
-//        {
-//            KeyFrame* pKFi = it->second;
-//            if(!spAlreadyAddedKF.count(pKFi))
-//            {
-//                vpLoopCandidates.push_back(pKFi);
-//                spAlreadyAddedKF.insert(pKFi);
-//            }
-//        }
-//    }
-//
-//
-//    return vpLoopCandidates;
-//}
-
-=======
-}
->>>>>>> e579e23e
+}
 vector<KeyFrame*> KeyFrameDatabase::DetectRelocalizationCandidates(Frame *F)
 {
     vector<KeyFrame*> lKFsSharingWords;
@@ -622,11 +374,7 @@
     for (auto it = lAccScoreAndMatch.begin(), itend = lAccScoreAndMatch.end(); it != itend; it++)
     {
         const float& si = it->first;
-<<<<<<< HEAD
-        if(si>minScoreToRetain)
-=======
         if (si > minScoreToRetain)
->>>>>>> e579e23e
         {
             KeyFrame* pKFi = it->second;
             if (!spAlreadyAddedKF.count(pKFi))
