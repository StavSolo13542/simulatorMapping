--- conflicted
+++ resolved
@@ -72,10 +72,6 @@
   ORBVocabulary* mpVoc;
 
   // Inverted file
-<<<<<<< HEAD
-  //std::vector<list<KeyFrame*> > mvInvertedFile;
-=======
->>>>>>> e579e23e
   std::vector<vector<KeyFrame*> > mvInvertedFile;
 
   // Mutex
