--- conflicted
+++ resolved
@@ -45,12 +45,7 @@
 {
 public:
 
-<<<<<<< HEAD
-    //typedef pair<set<KeyFrame*>,int> ConsistentGroup;   
-    typedef pair<unordered_map<KeyFrame*, int>, int> ConsistentGroup;
-=======
     typedef pair<unordered_map<KeyFrame*,int>,int> ConsistentGroup;    
->>>>>>> e579e23e
     typedef map<KeyFrame*,g2o::Sim3,std::less<KeyFrame*>,
         Eigen::aligned_allocator<std::pair<KeyFrame* const, g2o::Sim3> > > KeyFrameAndPose;
 
