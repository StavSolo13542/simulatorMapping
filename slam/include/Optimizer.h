--- conflicted
+++ resolved
@@ -49,11 +49,7 @@
     void static OptimizeEssentialGraph(Map* pMap, KeyFrame* pLoopKF, KeyFrame* pCurKF,
                                        const LoopClosing::KeyFrameAndPose &NonCorrectedSim3,
                                        const LoopClosing::KeyFrameAndPose &CorrectedSim3,
-<<<<<<< HEAD
-                                       const map<KeyFrame *, unordered_map<KeyFrame *, int> > &LoopConnections,
-=======
                                        const unordered_map<KeyFrame *, unordered_map<KeyFrame *,int> > &LoopConnections,
->>>>>>> e579e23e
                                        const bool &bFixScale);
 
     // if bFixScale is true, optimize SE3 (stereo,rgbd), Sim3 otherwise (mono)
